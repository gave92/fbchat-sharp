test: off
version: '0.3.{build}'
image: Visual Studio 2017

environment:
  my_pfx:
    secure: jxL/b1xngUepPiYC48vTzA==
    
branches:
  only:
  - master
  - develop
skip_tags: true

assembly_info:
  patch: true
  file: '**\AssemblyInfo.*'
  assembly_version: '{version}'
  assembly_file_version: '{version}'
  assembly_informational_version: '{version}'

dotnet_csproj:
  patch: true
  file: '**\netcore.csproj'
  version: '{version}'
  package_version: '{version}'
  assembly_version: '{version}'
  file_version: '{build}'
  informational_version: '{version}'
  
init:
  # Good practice, because Windows line endings are different from Unix/Linux ones
  - cmd: git config --global core.autocrlf true
      
install:
  # Install repo specific stuff here
  - ps: Import-PfxCertificate -FilePath .\examples\uwpapp\uwpapp_TemporaryKey.pfx -CertStoreLocation cert:\CurrentUser\My -Password (ConvertTo-SecureString $env:my_pfx -AsPlainText -Force)

before_build:
  # Restore packages
  - cmd: echo %CD%
  - cmd: nuget restore ./fbchat-sharp.sln
  
build_script:
  # Build project
  cmd: msbuild /t:build /p:Configuration=Release /p:Platform=x64 ./fbchat-sharp.sln

after_build:
  - ps: .\examples\uwpapp\runAppcert.ps1 -target 'examples\uwpapp\AppPackages\uwpapp_1.0.0.0_Release_Test\uwpapp_1.0.0.0_x64_Release.appxbundle'
  - cmd: nuget pack ./fbchat-sharp/fbchat-sharp.nuspec
  - cmd: for /D %%x in (.\examples\uwpapp\AppPackages\uwpapp_*) do set "f=%%~fx"
<<<<<<< HEAD
  - cmd: 7z a uwp_fbchat_sharp.zip %f%
  - cmd: 7z a wpf_fbchat_sharp.zip .\examples\wpfapp\bin\Release

artifacts:
  - path: '*.nupkg'
  - path: 'uwp_fbchat_sharp.zip'
  - path: 'wpf_fbchat_sharp.zip'
=======
  - cmd: 7z a example_uwp.zip %f%
  - cmd: 7z a example_wpf.zip .\examples\wpfapp\bin\Release

artifacts:
  - path: '*.nupkg'
  - path: 'example_uwp.zip'
  - path: 'example_wpf.zip'
>>>>>>> 00ff314e
    
deploy:
  - provider: GitHub
    release: $(appveyor_build_version)
    description: fbchat-sharp AppVeyor build.
    auth_token:
      secure: HzG3BylRrdqU49wZmjr6asVW70vqKv03uHai403G6PkHjpmD9s8C17IlpnxHPy8h # your encrypted token from GitHub
<<<<<<< HEAD
    artifact: /.*\.nupkg/,uwp_fbchat_sharp.zip,wpf_fbchat_sharp.zip
=======
    artifact: /.*\.nupkg/,example_uwp.zip,example_wpf.zip
>>>>>>> 00ff314e
    draft: true
    prerelease: false
    force_update: true
    on:
      branch: master                    # release from master branch only
      appveyor_repo_tag: false          # deploy on tag push only (--> always)

  - provider: GitHub
    release: $(appveyor_build_version)
    description: fbchat-sharp AppVeyor build.  
    auth_token:
      secure: HzG3BylRrdqU49wZmjr6asVW70vqKv03uHai403G6PkHjpmD9s8C17IlpnxHPy8h # your encrypted token from GitHub
<<<<<<< HEAD
    artifact: /.*\.nupkg/,uwp_fbchat_sharp.zip,wpf_fbchat_sharp.zip
=======
    artifact: /.*\.nupkg/,example_uwp.zip,example_wpf.zip
>>>>>>> 00ff314e
    draft: true
    prerelease: true
    force_update: true
    on:
      branch: develop                   # pre-release from develop branch only
      appveyor_repo_tag: false          # deploy on tag push only (--> always)<|MERGE_RESOLUTION|>--- conflicted
+++ resolved
@@ -49,15 +49,6 @@
   - ps: .\examples\uwpapp\runAppcert.ps1 -target 'examples\uwpapp\AppPackages\uwpapp_1.0.0.0_Release_Test\uwpapp_1.0.0.0_x64_Release.appxbundle'
   - cmd: nuget pack ./fbchat-sharp/fbchat-sharp.nuspec
   - cmd: for /D %%x in (.\examples\uwpapp\AppPackages\uwpapp_*) do set "f=%%~fx"
-<<<<<<< HEAD
-  - cmd: 7z a uwp_fbchat_sharp.zip %f%
-  - cmd: 7z a wpf_fbchat_sharp.zip .\examples\wpfapp\bin\Release
-
-artifacts:
-  - path: '*.nupkg'
-  - path: 'uwp_fbchat_sharp.zip'
-  - path: 'wpf_fbchat_sharp.zip'
-=======
   - cmd: 7z a example_uwp.zip %f%
   - cmd: 7z a example_wpf.zip .\examples\wpfapp\bin\Release
 
@@ -65,7 +56,6 @@
   - path: '*.nupkg'
   - path: 'example_uwp.zip'
   - path: 'example_wpf.zip'
->>>>>>> 00ff314e
     
 deploy:
   - provider: GitHub
@@ -73,11 +63,7 @@
     description: fbchat-sharp AppVeyor build.
     auth_token:
       secure: HzG3BylRrdqU49wZmjr6asVW70vqKv03uHai403G6PkHjpmD9s8C17IlpnxHPy8h # your encrypted token from GitHub
-<<<<<<< HEAD
-    artifact: /.*\.nupkg/,uwp_fbchat_sharp.zip,wpf_fbchat_sharp.zip
-=======
     artifact: /.*\.nupkg/,example_uwp.zip,example_wpf.zip
->>>>>>> 00ff314e
     draft: true
     prerelease: false
     force_update: true
@@ -90,11 +76,7 @@
     description: fbchat-sharp AppVeyor build.  
     auth_token:
       secure: HzG3BylRrdqU49wZmjr6asVW70vqKv03uHai403G6PkHjpmD9s8C17IlpnxHPy8h # your encrypted token from GitHub
-<<<<<<< HEAD
-    artifact: /.*\.nupkg/,uwp_fbchat_sharp.zip,wpf_fbchat_sharp.zip
-=======
     artifact: /.*\.nupkg/,example_uwp.zip,example_wpf.zip
->>>>>>> 00ff314e
     draft: true
     prerelease: true
     force_update: true
